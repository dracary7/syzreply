--- conflicted
+++ resolved
@@ -1011,19 +1011,13 @@
 		bool prev_filter = true;
 		for (uint32 i = 0; i < cov->size; i++) {
 			cover_data_t pc = cover_data[i] + cov->pc_offset;
-<<<<<<< HEAD
+			// Mandatory type conversion to uint32
 			uint32 sig = pc & 0xFFFFF000;
 			if (use_cover_edges(pc)) {
 				// Only hash the lower 12 bits so the hash is
 				// independent of any module offsets.
 				sig |= (pc & 0xFFF) ^ (hash(prev_pc & 0xFFF) & 0xFFF);
 			}
-=======
-			// Mandatory type conversion to uint32
-			uint32 sig = pc;
-			if (use_cover_edges(pc))
-				sig ^= hash(prev_pc);
->>>>>>> 8d543835
 			bool filter = coverage_filter(pc);
 			// Ignore the edge only if both current and previous PCs are filtered out
 			// to capture all incoming and outcoming edges into the interesting code.
