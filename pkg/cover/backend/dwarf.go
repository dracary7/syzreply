--- conflicted
+++ resolved
@@ -193,13 +193,9 @@
 		Symbolize: func(pcs map[*Module][]uint64) ([]Frame, error) {
 			return symbolize(target, objDir, srcDir, buildDir, pcs)
 		},
-<<<<<<< HEAD
-		RestorePC: makeRestorePC(params, pcBase),
-=======
 		RestorePC: func(pc uint64) uint64 {
 			return PreviousInstructionPC(target, RestorePC(uint64(pc), uint32(pcBase>>32)))
 		},
->>>>>>> 8d543835
 	}
 	return impl, nil
 }
